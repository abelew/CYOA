#!/usr/bin/env perl
<<<<<<< HEAD
use Cwd qw"abs_path";
=======
use Cwd qw"abs_path cwd";
>>>>>>> a1fdc58b
BEGIN { unshift(@INC, abs_path('lib'))}
use Modern::Perl;
use autodie qw":all";
use diagnostics;
use warnings qw"all";
<<<<<<< HEAD
use Cwd qw"abs_path getcwd cwd";
=======

>>>>>>> a1fdc58b
use File::Basename;
use Getopt::Long qw"GetOptionsFromArray";
use Switch;

use Bio::Adventure;

=head1 NAME

cyoa - Choose Your Own Adventure!  (In Sequence Processing)

=head1 SYNOPSIS

## Starts the menu-based function chooser
cyoa
## Perform an rnaseq specific job to use bwa with the lmajor reference and 2 paired sequence files.
cyoa --task rnaseq --method bwa --species lmajor --input fwd_reads.fastq.gz:rev_reads.fastq.gz

=head2 Methods & Globals

=head2 C<menus>

The global variable $menus keeps a set of silly choose your own
adventure quotes along with the possible task->method listings.
The choices slot in each key of the hash is a list of function
names found in Adventure::something.  The assumption is that all the
functions use Check_Options() to ensure that they receive all the
relevant parameters.

=cut

## Going to pull an initial instance of cyoa in order to handle command line arguments
our $cyoa = new Bio::Adventure;
## The general idea is to have a toplevel 'task' to perform
## Something like TNSeq, RNASeq, etc
## Then a second-level method to perform therein,
## which will provide a match to the appropriate function
my $overrides = $cyoa->{variable_getopt_overrides};
if (defined($overrides->{help})) {
    my $helped = $cyoa->Help();
}
if (!defined($overrides->{task})) {
    ## If task is not defined, then we need to run Main()
    $cyoa = Main($cyoa);
} elsif (!defined($overrides->{method})) {
    ## If task is defined, but method is not, use the menu system to get that information
    $cyoa = Iterate($cyoa, task => $overrides->{task});
} else {
    ## If both task and method are defined, run whatever is requested.
    $cyoa = Run_Method($cyoa, task => $overrides->{task},
                       method => $overrides->{method});
}

=head2 C<Main>

The Main() function's job is to actually perform the various processes.

=cut
sub Main {
    my ($class, %args) = @_;
    my $term = $class->{term};
    if (!defined($term)) {
        $term = Bio::Adventure::Get_Term();
    }
    my $menus = Bio::Adventure::Get_Menus();
    my $finished = 0;
    while ($finished != 1) {
        my @choices = sort keys(%{$menus});
        my $top_level = $term->get_reply(prompt => 'Choose your adventure!',
                                         choices => \@choices, default => 'TNSeq',);
        my $tasks = Iterate($cyoa, term => $term, task => $top_level, interactive => 1,);
        my $bool = $term->ask_yn(prompt => 'Are you done?', default => 'n',);
        $finished = 1 if ($bool eq '1');
        ## my $string = q[some_command -option --no-foo --quux='this thing'];
        ## my ($options,$munged_input) = $term->parse_options($string);
        ## don't have Term::UI issue warnings -- default is '1'
        ## Retrieve the entire session as a printable string:
        ## $hist = Term::UI::History->history_as_string;
        ## $hist = $term->history_as_string;
    } ## End while not finished.
    return($class)
}

=head2 C<Iterate>

The Iterate runs multiple methods and comes back to the menu interface after each.

=cut
sub Iterate {
    my ($class, %args) = @_;
    my $options = $class->Get_Vars();
    my $term = $args{term};
    my $menus = Bio::Adventure::Get_Menus();
    my $type = $args{task};
    my $finished = 0;
    my $process;
    while ($finished != 1) {
        my $choices = $menus->{$type}->{choices};
        my @choice_list = sort keys(%{$choices});
        my $task_name = $term->get_reply(prompt => $menus->{$type}->{message},
                                         choices => \@choice_list, default => 1);
        ## This now returns a function reference.
        my $task = $choices->{$task_name};
        my $cyoa_result;
        my $start_dir = cwd();
        my @dirs = ($start_dir);
        if (defined($options->{directories})) {
            my @dirs = split(/:|\s+|\,/, $options->{directories});
        }
        foreach my $d (@dirs) {
            chdir($d);
            $process = $task->($class, type => $type, interactive => $args{interactive});
            chdir($start_dir);
        }
        my $bool = $term->ask_yn(prompt => 'Go back to the toplevel?', default => 'n',);
        if ($bool eq '1') {
            $finished = 1;
            my $reset = $term->get_reply(
                prompt => 'How many of your parameters do you want to reset?',
                choices => ['Everything', 'Just input', 'Nothing'], default => 'Just input');
            if ($reset eq 'Just input') {
                $cyoa->{input} = undef;
            } elsif ($reset eq 'Everything') {
                $cyoa->{input} = undef;
                $cyoa->{species} = undef;
                ## Some other stuff which I can't remember now
            } else {
                ## Leave $cyoa alone
            }
        }
    } ## End the task while loop
    return($class);
}

=head2 C<Run_Method>

The Run_Method() runs an individual method, kind of like it says on the tin.

=cut
sub Run_Method {
    my ($class, %args) = @_;
    my $type = $args{task};
    my $method = $args{method};

    my @choices = @{$class->{methods_to_run}};
    my $job_count = 0;
    my $process;
    for my $job (@choices) {
        $job_count = $job_count++;
        my $cyoa_result;
        my $start_dir = cwd();
        my @dirs = ($start_dir);
        if (defined($class->{directories})) {
            @dirs = split(/:|\s+|\,/, $class->{directories});
        }
        my $class_copy = $class;
        foreach my $d (@dirs) {
            sleep(1);
            chdir($d);
            $process = $job->($class_copy, type => $type, interactive => $args{interactive}, %args);
            chdir($start_dir);
        }
    }
    return($class);
}

=back

=head1 AUTHOR - atb

Email abelew@gmail.com

=head1 SEE ALSO

    L<Adventure> L<Adventure::Convert> L<Adventure::Trim>

=cut

## EOF<|MERGE_RESOLUTION|>--- conflicted
+++ resolved
@@ -1,19 +1,10 @@
 #!/usr/bin/env perl
-<<<<<<< HEAD
-use Cwd qw"abs_path";
-=======
 use Cwd qw"abs_path cwd";
->>>>>>> a1fdc58b
 BEGIN { unshift(@INC, abs_path('lib'))}
 use Modern::Perl;
 use autodie qw":all";
 use diagnostics;
 use warnings qw"all";
-<<<<<<< HEAD
-use Cwd qw"abs_path getcwd cwd";
-=======
-
->>>>>>> a1fdc58b
 use File::Basename;
 use Getopt::Long qw"GetOptionsFromArray";
 use Switch;
