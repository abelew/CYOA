# -*-Perl-*-
use Test::More qw"no_plan";
use Cwd;
use File::Copy qw"cp";
use File::Path qw"remove_tree make_path rmtree";
use File::ShareDir qw"dist_file";
use String::Diff qw"diff";
use Bio::Adventure;

my $start = getcwd();
my $new = 'test_output';
mkdir($new);
chdir($new);

my $phix_fasta = dist_file('Bio-Adventure', 'genome/phix.fasta');
my $phix_gff = dist_file('Bio-Adventure', 'genome/phix.gff');
my $phix_local = 'genome/phix.fasta';
my $gff_local = 'genome/phix.gff';
my $cds_local = 'genome/phix_cds_nt.fasta';

make_path('genome'); ## Make a directory for the phix indexes.
if (!-r $phix_local) {
    ok(cp($phix_fasta, $phix_local), 'Copying phix fasta file.');
}

if (!-r $gff_local) {
    ok(cp($phix_gff, $gff_local), 'Copying phix gff file.');
}

my $cyoa = Bio::Adventure->new(cluster => 0, basedir => cwd());

my $gff2fasta = $cyoa->Bio::Adventure::Convert::Gff2Fasta(
    input => $phix_local, gff => $gff_local,
    libdir => 'share');
ok($gff2fasta, 'Run gff2fasta.');

my $run_fasta = $cyoa->Bio::Adventure::Align_Fasta::Split_Align_Fasta(
    input => $cds_local,
    library => $phix_local,
    fasta_tool => 'fasta36',
<<<<<<< HEAD
    number => 1,
=======
    align_jobs => 1,
>>>>>>> 36cb8065
    parse => 1,);
ok($run_fasta, 'Run Split_Align_Fasta.');

## my $parsed_file = 'outputs/fasta_phix_cds_nt_phix/phix_cds_nt_vs_phix.parsed.txt';
my $parsed_file = $run_fasta->{output};
## Caveat: every fasta36 run will give slightly different E-values due to the usage of rand().
my $expected = qq"Name
1406
1406
136
136
890
890
136
136
312
";

my $test_cmd = qq"less ${parsed_file} | awk '{print \$2}' | head --lines 10";
$actual = qx"${test_cmd}";

unless(ok($expected eq $actual, 'Is the resulting table of hits expected?')) {
    my($old, $new) = diff($expected, $actual);
    diag("--\n${old}\n--\n${new}\n");
}

chdir($start);<|MERGE_RESOLUTION|>--- conflicted
+++ resolved
@@ -38,11 +38,7 @@
     input => $cds_local,
     library => $phix_local,
     fasta_tool => 'fasta36',
-<<<<<<< HEAD
-    number => 1,
-=======
     align_jobs => 1,
->>>>>>> 36cb8065
     parse => 1,);
 ok($run_fasta, 'Run Split_Align_Fasta.');
 
