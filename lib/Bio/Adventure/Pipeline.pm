--- conflicted
+++ resolved
@@ -857,10 +857,7 @@
         $prefix = sprintf("%02d", ($prefix + 1));
         print "\n${prefix}: Starting trimmer.\n";
         $trim = $class->Bio::Adventure::Trim::Trimomatic(
-<<<<<<< HEAD
             compress => $options->{compress},
-=======
->>>>>>> fc9c9183
             input => $options->{input},
             input_paired => $options->{input_paired},
             jprefix => $prefix,
@@ -920,10 +917,7 @@
     if ($options->{mapper} eq 'hisat2') {
         print "\n${prefix}: Starting hisat2 with $map_input.\n";
         $first_map = $class->Bio::Adventure::Map::Hisat2(
-<<<<<<< HEAD
             compress => $options->{compress},
-=======
->>>>>>> fc9c9183
             gff_type => $first_type,
             gff_tag => $first_id,
             input => $map_input,
@@ -1051,10 +1045,7 @@
             $c++;
         } ## End iterating over extra species
     } ## End checking for extra species
-<<<<<<< HEAD
-
-=======
->>>>>>> fc9c9183
+
     unless ($options->{compress}) {
         $prefix = sprintf("%02d", ($prefix + 1));
         my $compress_input = $class->Bio::Adventure::Compress::Compress(
