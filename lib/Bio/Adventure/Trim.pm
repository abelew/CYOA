--- conflicted
+++ resolved
@@ -263,14 +263,8 @@
     my $options = $class->Get_Vars(
         args => \%args,
         required => ['input',],
-<<<<<<< HEAD
         jprefix => '01',);
-=======
-        jprefix => '01',
-        modules => ['trimomatic'],
-        );
     my $loaded = $class->Module_Loader(modules => $options->{modules});
->>>>>>> 54cfc4e4
     my $trim;
     if ($options->{input} =~ /:|\,/) {
         $trim = Bio::Adventure::Trim::Trimomatic_Pairwise($class, %args);
