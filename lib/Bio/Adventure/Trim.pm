package Bio::Adventure::Trim;
use Modern::Perl;
use autodie qw":all";
use diagnostics;
use warnings qw"all";
use Moo;
extends 'Bio::Adventure';
use Bio::Adventure::Config;
use Cwd qw"abs_path getcwd cwd";
use File::Basename;
use File::Path qw"make_path";
use File::ShareDir qw":ALL";
use File::Spec;
use File::Temp qw":POSIX";
use File::Which qw"which";
use FileHandle;
use Bio::SeqIO;

=head1 NAME

 Bio::Adventure::Trim - Use trimomatic/cutadapt/etc to trim libraries

=head1 SYNOPSIS

 This file is responsible for invoking the various sequence trimmers.

=head1 METHODS

=head2 C<Cogent>

 Invoke takara's cogent tool to remove UMIs from a sequencing run.

=cut
sub Cogent {
    my ($class, %args) = @_;
    my $options = $class->Get_Vars(
        args => \%args,
        modules => ['cogent'],
        required => ['input', 'species', 'input_umi'],
        jcpu => 4,
        jprefix => '01',
        jmem => 24,
        jwalltime => 36,
        type => 'Stranded_UMI',);
    my $job_name = $class->Get_Job_Name();
    my $inputs = $class->Get_Paths($options->{input});
    my $cwd_name = basename(cwd());
    my @input_filenames = split(/$options->{delimiter}/, $options->{input});
    my $output_dir = qq"outputs/$options->{jprefix}cogent";
    my $comment = qq!## This is a cogent demultiplexing/trimming job.
!;
    my $stdout = qq"${output_dir}/cogent.stdout";
    my $stderr = qq"${output_dir}/cogent.stderr";
    my $jstring = qq!mkdir -p ${output_dir}
cogent demux \\
  -i $input_filenames[0] \\
  -p $input_filenames[1] \\
  -b $options->{input_umi} \\
  -t $options->{type} \\
  -o ${output_dir}/demux \\
  -n $options->{jcpu} \\
  2>${stderr} 1>${stdout}
test=\$?
if [[ "\${test}" -eq "0" ]]; then
  echo "cogent demux succeeded."
else
  echo "cogent demux failed."
  exit \$?
fi
cogent analyze \\
  -i ${output_dir}/demux \\
  -g $options->{species} \\
  -o ${output_dir}/analyze \\
  -t $options->{type} \\
  --threads $options->{jcpu} \\
  2>>${stderr} 1>>${stdout}
test=\$?
if [[ "\${test}" -eq "0" ]]; then
  echo "cogent analyze succeeded."
else
  echo "cogent analyze failed."
  exit \$?
fi
!;
    my $cogent = $class->Submit(
        comment => $comment,
        jcpu => $options->{jcpu},
        jdepends => $options->{jdepends},
        jname => "cogent_${job_name}",
        jqueue => 'large',
        jstring => $jstring,
        stdout => $stdout,
        stderr => $stderr,);
    return($cogent);
}

=head2 C<Cutadapt>

 Invoke cutadapt on a pile of sequence.
 10.14806/ej.17.1.200

 Use biopieces/cutadapt to attempt to remove sequence adapters from a library.
 This is most common used by me for ribosome profiling libraries.

=cut
sub Cutadapt {
    my ($class, %args) = @_;
    my $options = $class->Get_Vars(
        args => \%args,
        required => ['input'],
        arbitrary => undef,
        maxlength => 42,
        maxerr => 0.1,
        maxremoved => 3,
        minlength => 8,
        left => undef,
        right => undef,
        either => undef,
        type => 'rnaseq',
        jmem => 12,
        jwalltime => '48:00:00',
        jprefix => '12',);
    my $job_name = $class->Get_Job_Name();
    my $inputs = $class->Get_Paths($options->{input});
    my $minlength = $options->{minlength};
    my $maxlength = $options->{maxlength};
    my $arbitrary = '';
    if (defined($options->{arbitrary})) {
        $arbitrary = $options->{arbitrary};
    }

    my $input = $options->{input};
    my @suffixes = split(/\,/, $options->{suffixes});
    my $basename = basename($input, @suffixes);
    $basename = basename($basename, @suffixes);
    my $adapter_flags = "";

    if ($options->{type} eq 'old_tnseq') {
        $adapter_flags = ' -a ACAGGTTGGATGATAAGTCCCCGGTCTGACACATC -a ACAGTCCCCGGTCTGACACATCTCCCTAT -a ACAGTCCNCGGTCTGACACATCTCCCTAT ';
        $maxlength = 20;
    }
    elsif ($options->{type} eq 'riboseq') {
        $adapter_flags = ' -a ACAGGTTGGATGATAAGTCCCCGGTCTGACACATCTCCCTAT -a AGATCGGAAGAGCACACGTCTGAAC -b AGATCGGAAGAGCACACGTCTGAAC ';
        $minlength = 16;
        $maxlength = 42;
    }
    else {
        $minlength = 30;
        $maxlength = undef;
        $adapter_flags = ' -a ACAGGTTGGATGATAAGTCCCCGGTCTGACACATCTCCCTAT -a AGATCGGAAGAGCACACGTCTGAAC -b AGATCGGAAGAGCACACGTCTGAAC ';
    }

    my $comment = qq!## This script makes use of biopieces and cutadapt to trim away adapters
## and separate the sequence file into a few pieces depending on size
## and adapter status.  It also performs some simple graphs of the data.!;
    my $out_dir = qq"outputs/$options->{jprefix}cutadapt";
    my $stderr = qq"${out_dir}/cutadapt.stderr";
    my $stdout = qq"${out_dir}/cutadapt.stdout";
    my $type_flag = '';
    my $out_suffix = 'fastq';
    my $input_fc = Bio::Adventure::Get_FC(input => $input);
    my $input_flags = qq"${input_fc} | cutadapt - ";
    if ($input =~ /\.csfasta/) {
        $type_flag = '-c -t --strip-f3';
        $options = $class->Get_Vars(
            args => \%args,
            required => ['qual'],
        );
        $input_flags = qq"${input_fc} | cutadapt - $options->{qual} "; ## If we are keeping quality files
        $out_suffix = 'fastq';
    }
    my $minarg = '';
    my $too_short = undef;
    if ($minlength) {
        $too_short = qq"${out_dir}/${basename}_too_short.${out_suffix}";
        $minarg = qq" -m ${minlength} --too-short-output=${too_short}";
    }
    my $maxarg = '';
    my $too_long = undef;
    if ($maxlength) {
        $too_long = qq"${out_dir}/${basename}_too_long.${out_suffix}";
        $maxarg = qq" -M ${maxlength} --too-long-output=${too_long}";
    }
    my $maxerr = '';
    if ($options->{maxerr}) {
        $maxerr = qq" -e $options->{maxerr}";
    }
    my $output = qq"${out_dir}/${basename}-trimmed_ca.${out_suffix}";
    my $compressed_out = qq"${output}.xz";
    my $jstring = qq!## I am putting the args in an odd order in case some are not defined.
mkdir -p ${out_dir}
${input_flags} \\
  ${type_flag} ${adapter_flags} ${arbitrary} \\
  -o ${output} ${minarg} \\
  -n $options->{maxremoved} ${maxerr} ${maxarg} \\
  --untrimmed-output=${out_dir}/${basename}_untrimmed.${out_suffix} \\
  2>${stderr} \\
  1>${stdout}
xz -9e -f ${output}
xz -9e -f ${out_dir}/${basename}_untrimmed.${out_suffix}
!;
    if (defined($too_short)) {
        $jstring .= qq!
xz -9e -f ${too_short}
!;
    }
    if (defined($too_long)) {
        $jstring .= qq!
xz -9e -f ${too_long}
!;
    }

    my $cutadapt = $class->Submit(
        comment => $comment,
        input => $input,
        jmem => $options->{jmem},
        jname => qq"cutadapt_${job_name}",
        jprefix => $options->{jprefix},
        jqueue => 'workstation',
        jstring => $jstring,
        jwalltime => '8:00:00',
        stderr => $stderr,
        stdout => $stdout,
        prescript => $options->{prescript},
        postscript => $options->{postscript},
        output => $compressed_out,);
    if ($options->{type} eq 'old_tnseq') {
        my $ta_check = $class->Bio::Adventure::TNSeq::TA_Check(
            comment => '## Check that TAs exist.',
            input => $compressed_out,
            jdepends => $cutadapt->{job_id},
            jname => qq"tacheck_${job_name}",
            jprefix => $options->{jprefix} + 1,);
        $cutadapt->{tacheck} = $ta_check;
    }
    my $stats = $class->Bio::Adventure::Metadata::Cutadapt_Stats(
        input => $cutadapt->{stdout},
        jcpu => 1,
        jmem => 1,
        jwalltime => '00:03:00',
        jdepends => $cutadapt->{job_id},);
    return($cutadapt);
}


=head2 C<Fastp>

 Invoke fastp on a sequence dataset.
 10.1093/bioinformatics/bty560

 Fastp is an excellent trimomatic alternative.  A version of this invocation was
 taken from one of the kmcp tutorials and provides flags suitable for short read
 removal, adapter trimming, and the html report:

 https://bioinf.shenwei.me/kmcp/tutorial/profiling/

 Here are some of the options which may be passed along:
 * -i/-o/-I/-O: input/output r1/R2
 * -m merge R1/R2
 * -6 use phred64 instead of 33
 * -A/--disable-adapter-trimming
 * -a/--adapter_sequence R1 adapter provided
 * --adapter_sequence_r2 R2 adapter provided
 * --adapter_fasta fasta file containing adapters
 * --detect_adapter_for_pe Turn on paired end auto-adapter-detection
 * -f/--trim_front1/-F/--trim_front2  # bases to trim
 * -t/--trim_tail1/-T/--trim_tail2   # bases to trim
 * -b/--max_len1/-B/--max_len2     Maximum length
 * -D/--dedup Deduplication
 * --dup_calc_accuracy accuracy level to calculate duplicates
 * --dont_eval_duplication
 * -g/--trim_poly_g/--poly_g_min_len/-G/--disable_trim_poly_g  various polyG options
 * -x/--trim_poly_x/--poly_x_min_len various polyX
 * -5/--cut_front sliding window quality from front
 * -3/--cut_tail from back
 * -r/--cut_right
 * -W/--cut_window_size
 * -M/--cut_mean_quality
 * --cut_front(tail)_window_size/--cut_front(tail)_mean_quality/--cut_front_mean_quality
 * -Q/--disable_quality_filtering
 * -q/--qualified_quality_phred (15)
 * -u/--unqualified_percent_limit %bases < threshold to drop read
 * -n/--n_base_limit max N
 * -e/--average_qual
 * -L/--disable_length_filtering
 * -l/--length_required/--length_limit
 * -y/--low_complexity_filter
 * -Y/--complexity_threshold
 * --filter_by_index1/--filter_by_index2 1 barcode/line to filter out
 * --filter_by_index_threshold
 * -c/--correction base correction via overlaps
 * --overlap_diff_limit/--overlap_diff_percent_limit Thresholds for correction
 * -U/--umi Enable molecular identifier analysis
 * --umi_loc/--umi_len/--umi_prefix/--umi_skip
 * -p/--overrepresentation_analysis Enable over representation analysis
 * -P/--overrepresentation_sampling Sample 1/x reads
 * -j/--json json report
 * -h/--htlp html report
 * -R/--report_title Report title
 * -w/--thread # threads
 * -s/--split/-S/--split_by_lines/-d/--spit_prefix_digits Splitting output file stuff

One note: it appears that fastp is unable to successfully read from a bash subshell: <()

=cut
sub Fastp {
    my ($class, %args) = @_;
    my $options = $class->Get_Vars(
        args => \%args,
        required => ['input'],
        arbitrary => undef,
        jmem => 12,
        jwalltime => '24:00:00',
        jprefix => '12',);
    my $job_name = $class->Get_Job_Name();
    my $inputs = $class->Get_Paths($options->{input});

    my $extra_args = $class->Passthrough_Args(arbitrary => $options->{arbitrary});
    $extra_args .= ' -D ' if ($options->{deduplication});
    $extra_args .= ' -c ' if ($options->{correction});
    $extra_args .= ' -y ' if ($options->{complexity});

    my $comment = qq!## Run fastp on raw data
!;
    my $out_dir = qq"outputs/$options->{jprefix}fastp";
    my $stderr = qq"${out_dir}/fastp.stderr";
    my $stdout = qq"${out_dir}/fastp.stdout";
    my $input_flags = '';
    my $num_inputs = scalar(@{$inputs});
    if ($num_inputs == 2) {
        my $r1 = $inputs->[0]->{filename};
        my $r2 = $inputs->[1]->{filename};
        my $r1_base = $inputs->[0]->{filebase_extension};
        my $r2_base = $inputs->[1]->{filebase_extension};
        my $output_dir = $inputs->[0]->{directory};
        my $output_r1 = qq"${output_dir}/${r1_base}-fastp.fastq";
        my $output_r2 = qq"${output_dir}/${r2_base}-fastp.fastq";
        $input_flags = qq" -i ${r1} -o ${output_r1} \\
  -I ${r2} -O ${output_r2} ";
    }
    elsif ($num_inputs == 1) {
        my $r1 = $inputs->[0]->{filename};
        my $r1_base = $inputs->[0]->{filebase_extension};
        my $output_dir = $inputs->[0]->{directory};
        my $output_r1 = qq"${output_dir}/${r1_base}-fastp.fastq";
        $input_flags = qq" -i ${r1} -o ${output_r1} ";
    }
    else {
        die("An unusual number of inputs was provided: ${num_inputs}.");
    }
    my $umi_flags = '';
    if ($options->{do_umi}) {
        $umi_flags = ' -U ';
    }
    my $report_flags = qq"-h ${out_dir}/fastp_report.html -j ${out_dir}/fastp_report.json";

    my $jstring = qq!
mkdir -p ${out_dir}
fastp ${umi_flags} ${input_flags} \\
  ${report_flags} ${extra_args} \\
  2>${stderr} \\
  1>${stdout}
!;

    my $fastp = $class->Submit(
        comment => $comment,
        input => $options->{input},
        jmem => $options->{jmem},
        jname => qq"fastp_${job_name}",
        jprefix => $options->{jprefix},
        jstring => $jstring,
        jwalltime => '8:00:00',
        stderr => $stderr,
        stdout => $stdout,
        prescript => $options->{prescript},
        postscript => $options->{postscript},);
    return($fastp);
}

sub PolyA_Extractor {
    my ($class, %args) = @_;
    my $options = $class->Get_Vars(
        args => \%args,
        min_A => 10,
        min_seq => 10,
        jmem => 24,
        jprefix => '10',
        jwalltime => '40:00:00',
        output => qq"outputs/10polyA_extracted/polyA_reads.fastq",
        required => ['input', ],);
<<<<<<< HEAD
=======
    my $job_name = $class->Get_Job_Name();
>>>>>>> 02b756e2
    my $output_dir;
    my $final_output;
    if (defined($options->{output})) {
        $output_dir = dirname($options->{output});
        $final_output = $options->{output};
    } else {
        $output_dir = qq"outputs/$options->{jprefix}polyA_extracted";
        $final_output = qq"${output_dir}/poyA_reads.fastq";
    }
    my $paths = $class->Get_Paths($final_output);
    my @inputs = ();
    if ($options->{input} =~ /$options->{delimiter}/) {
        @inputs = split(/$options->{delimiter}/, $options->{input});
    } else {
        push(@inputs, $options->{input});
    }
    my $stdout = qq"${output_dir}/polyA_reads.stdout";
    my $stderr = qq"${output_dir}/polyA_reads.stderr";
    my $comment = qq"## Extract polyA reads from a sequencing file. This currently assumes an unstranded library.";
    my $polyA;
    for my $input_file (@inputs) {
<<<<<<< HEAD
        my $job_name = $class->Get_Job_Name(input => $input_file);
        print "TESTME: $job_name and $final_output\n";
        my $jname = qq"polyAextract_${job_name}";
        my $jstring = qq!
use Bio::Adventure;
use Bio::Adventure::Trim;
my \$result = \$h->Bio::Adventure::Trim::PolyA_Extractor_Worker(
  input => '${input_file}',
  jname => '${jname}',
=======
        my $jstring = qq!
use Bio::Adventure;
use Bio::Adventure::Trim;
my \$result = Bio::Adventure::Trim::PolyA_Extractor_Worker(\$h,
  input => '${input_file}',
  jname => 'polyAextract',
>>>>>>> 02b756e2
  jprefix => '$options->{jprefix}',
  min_A => '$options->{min_A}',
  min_seq => '$options->{min_seq}',
  output => '${final_output}',
  output_dir => '${output_dir}',);
!;
        $polyA = $class->Submit(
            comment => $comment,
            input => $input_file,
            jdepends => $options->{jdepends},
            jmem => $options->{jmem},
<<<<<<< HEAD
            jname => $jname,
=======
            jname => 'polyAextract',
>>>>>>> 02b756e2
            jprefix => $options->{jprefix},
            jstring => $jstring,
            language => 'perl',
            min_A => $options->{min_A},
            min_seq => $options->{min_seq},
            output => $final_output,
            output_dir => $output_dir,
            stdout => $stdout,
            stderr => $stderr,);
        $options->{jdepends} = $polyA->{job_id};
    }
    return($polyA);
}

sub PolyA_Extractor_Worker {
    my ($class, %args) = @_;
    my $options = $class->Get_Vars(
        args => \%args,
        length => 1000000,
        jmem => 24,
        jprefix => '10',
        jwalltime => '40:00:00',
        min_A => 10,
        min_seq => 10,
        required => ['input', ],);
    my $out_fh = FileHandle->new(">>$options->{output}");
    my $out_seq = Bio::SeqIO->new(-fh => $out_fh, -format => 'Fastq');
    my $log_dir = dirname($options->{stdout});
    my $log_name = basename($options->{stdout}, ('.stdout'));
    my $log = FileHandle->new(">>${log_dir}/${log_name}.log");
    my $reads_counted = 0;
    my $reads_written = 0;
    print $log "Starting to process: $options->{input}\n";
    my $fh = $class->Get_FH(input => $options->{input});
    my $in_seq = Bio::SeqIO->new(-fh => $fh, -format => 'Fastq');
    my %info = (
        reads_counted => 0,
        reads_written => 0,);
  FQ: while (my $seq = $in_seq->next_seq) {
        $info{reads_counted}++;
        ##print $log "$info{reads_counted}\n";
        my $id = $seq->id;
        my $sequence = $seq->seq;
        ##print $log "SEQ: $sequence\n";
        my $len = $seq->length;
        my $match_begin = undef;
        my $new_seq = '';
        if ($sequence =~ /A{$options->{min_A},}$/) {
            $match_begin = $-[0];
<<<<<<< HEAD
        }
        elsif ($sequence =~ /^T{$options->{min_A},}/) {
            $seq = $seq->revcom;
            $sequence = $seq->seq;
            $match_begin = $len - $+[0];
        }
        else {
=======
        } elsif ($sequence =~ /^T{$options->{min_A},}/) {
            $seq = $seq->revcom;
            $sequence = $seq->seq;
            $match_begin = $len - $+[0];
        } else {
>>>>>>> 02b756e2
            ##print $log "No match.\n";
            next FQ;
        }
        if ($match_begin < $options->{min_seq}) {
            ## Too much polyA
            ##print $log "Matched but Too short.\n";
            next FQ;
        }
        $new_seq = $seq->trunc(1, $match_begin);
        $info{reads_written}++;
        ##print $log "Writing a sequence.\n";
        my $written = $out_seq->write_seq($new_seq);
<<<<<<< HEAD
    }                           ## End iterating over every sequence.
=======
    } ## End iterating over every sequence.
>>>>>>> 02b756e2
    ##$in_fh->close();
    ##close(INFH);
    $fh->close();
    print $log "Counted: ${reads_counted} and wrote: ${reads_written} reads.\n";
    $log->close();
    $out_fh->close();
    return(\%info);
}

=head2 C<Racer>

 Use the RACER command from hitec to correct sequencer-based errors.
 10.1093/bioinformatics/btq653

=cut
sub Racer {
    my ($class, %args) = @_;
    my $options = $class->Get_Vars(
        args => \%args,
        compress => 1,
        length => 1000000,
        jmem => 24,
        jprefix => '10',
        jwalltime => '40:00:00',
        required => ['input', ],);
    my $job_name = $class->Get_Job_Name();
    my $input = $options->{input};
    my @input_list = split(/$options->{delimiter}/, $input);
    my @suffixes = ('.fastq', '.gz', '.xz');
    my $decompress_input = 0;
    my @base_list = ();
    for my $in (@input_list) {
        $decompress_input = 1 unless ($in =~ /\.fastq$/);
        my $shorted = basename($in, @suffixes);
        push(@base_list, basename($shorted, @suffixes));
    }
    my $comment = qq!## This calls RACER to try to remove
## arbitrary errors in sequencing data.
!;
    my $jstring = qq'';
    my $output_dir = qq"outputs/$options->{jprefix}racer";
    my @created = make_path($output_dir);
    my @output_files;
    my $stdout = qq"${output_dir}/racer.stdout";
    my $stderr = qq"${output_dir}/racer.stderr";
    foreach my $c (0 .. $#input_list) {
        my $name = File::Temp::tempnam($output_dir, 'racer');
        my $output = qq"${output_dir}/$base_list[$c]-corrected.fastq";
        if ($decompress_input) {
            my $input_fc = Bio::Adventure::Get_FC(input => $input_list[$c]);
            $jstring .= qq"${input_fc} > ${name}.fastq\n";
<<<<<<< HEAD
        }
        else {
=======
        } else {
>>>>>>> 02b756e2
            $jstring .= qq!ln -sf "\$(pwd)"/$input_list[$c] ${name}.fastq\n!;
        }
        $jstring .= qq"RACER \\
  ${name}.fastq \\
  ${output} \\
  $options->{length} \\
  1>>${stdout} \\
  2>>${stderr}
rm ${name}.fastq
echo \"Finished correction of $input_list[$c].\" >> ${stdout}
";
        if ($options->{compress}) {
            $jstring .= qq"xz -9e -f ${output}
";
            push(@output_files, "${output}.xz");
        }
        else {
            push(@output_files, "${output}");
        }
    }

    my $output = '';
    for my $o (@output_files) {
        $output .= qq"${o}:";
    }
    $output =~ s/\:$//g;

    my $racer = $class->Submit(
        comment => $comment,
        input => $input,
        jcpu => 4,
        jdepends => $options->{jdepends},
        jmem => $options->{jmem},
        jname => "racer_${job_name}",
        jprefix => $options->{jprefix},
        jqueue => 'workstation',
        jstring => $jstring,
        jwalltime => '12:00:00',
        prescript => $options->{prescript},
        postscript => $options->{postscript},
        output => $output,
        stdout => $stdout,
        stderr => $stderr);
    return($racer);
}

=head2 C<Trimomatic>

 Invoke trimomatic to get sequencing data ready to play with.
 10.1093/bioinformatics/btu170

 Call trimomatic to remove adapters/low quality sequences.  If $args{input} has a
 ':' or ',' then this will assume the input is comprised of two pairwise files
 and will call 'Trimomatic_Pairwise()', otherwise 'Trimomatic_Single()'.

=cut
sub Trimomatic {
    my ($class, %args) = @_;
    my $options = $class->Get_Vars(
        args => \%args,
        required => ['input',],
        compress => 1,
        input_paired => undef,
        length => 50,
        quality => '20',
        jcpu => 4,
        jmem => 24,
        jprefix => '01',
        jwalltime => '36:00:00',);
    my $trim;
    if ($options->{input} =~ /$options->{delimiter}/) {
        $trim = $class->Bio::Adventure::Trim::Trimomatic_Pairwise(%{$options});
    }
    else {
        $trim = $class->Bio::Adventure::Trim::Trimomatic_Single(%{$options});
    }
    return($trim);
}

=head2 C<Trimomatic_Pairwise>

 Invoke trimomatic with parameters suitable for pairwise sequence libraries.

=cut
sub Trimomatic_Pairwise {
    my ($class, %args) = @_;
    my $options = $class->Get_Vars(
        args => \%args,
        compress => 1,
        jcpu => 4,
        jmem => 24,
        jprefix => '01',
        jwalltime => '48:00:00',
        length => 50,
        quality => '20',
        required => ['input',],);
    my $output_dir = qq"outputs/$options->{jprefix}trimomatic";
    my $job_name = $class->Get_Job_Name();
    my $exe = undef;
    my $found_exe = 0;
    my %modules = Bio::Adventure::Get_Modules(caller => 1);
    my $loaded = $class->Module_Loader(%modules);
    my %exe_list = (trimomatic => 'trimomatic PE',
                    TrimmomaticSE => 'TrimmomaticPE',
                    TrimomaticSE => 'TrimmomaticPE',
                    trimmomatic => 'trimmomatic PE');
    for my $test_exe (keys %exe_list) {
        if (which($test_exe)) {
            $exe = $exe_list{$test_exe};
        }
    }
    if (!defined($exe)) {
        die('Unable to find the trimomatic executable.');
    }
    my $adapter_file = dist_file('Bio-Adventure', 'genome/adapters.fa');
    my $input = $options->{input};
    my @input_list = split(/$options->{delimiter}/, $input);
    if (scalar(@input_list) <= 1) {
        my $ret = $class->Bio::Adventure::Trim::Trimomatic_Single(input => $input,);
        return($ret);
    }
    my $r1 = $input_list[0];
    my $r2 = $input_list[1];
    my @suff = ('.fastq', '.gz', '.xz');

    my $basename = basename($r1, @suff);
    $basename = basename($basename, @suff);
    $basename =~ s/_R1$//g;
    $basename =~ s/_forward$//g;

    my $r1b = basename($r1, @suff);
    $r1b = basename($r1b, @suff);
    my $r2b = basename($r2, @suff);
    $r2b = basename($r2b, @suff);
    my $reader = qq"${r1} ${r2}";
    if ($r1 =~ /\.fastq\.xz$/) {
        my $r1_fd = $class->Get_FD(input => $r1);
        my $r2_fd = $class->Get_FD(input => $r2);
        $reader = qq"${r1_fd} ${r2_fd}";
    }
    my $r1o = qq"${r1b}-trimmed.fastq";
    my $r1op = qq"${r1b}-trimmed_paired.fastq";
    my $r1ou = qq"${r1b}-trimmed_unpaired.fastq";

    my $r2o = qq"${r2b}-trimmed.fastq";
    my $r2op = qq"${r2b}-trimmed_paired.fastq";
    my $r2ou = qq"${r2b}-trimmed_unpaired.fastq";

    my $leader_trim = '';
    #if ($options->{task} eq 'dnaseq') {
    #    $leader_trim = 'HEADCROP:20 LEADING:3 TRAILING:3';
    #}
    my $suffix_trim = '';
    if (defined($options->{arbitrary}) &&
        $options->{arbitrary} =~ /^CROP/) {
        $suffix_trim = $options->{arbitrary};
    }

    my $output = qq"${r1o}:${r2o}";
    my $output_unpaired = qq"${r1ou}:${r2ou}";
    my $compress_string = '';
    if ($options->{compress}) {
        $output = qq"${r1o}.xz:${r2o}.xz";
        $output_unpaired = qq"${r1ou}.xz:${r2ou}.xz";
        $compress_string = qq"
## Recompress the unpaired reads, this should not take long.
xz -9e -f ${r1ou}
xz -9e -f ${r2ou}
## Recompress the paired reads.
xz -9e -f ${r1o}
xz -9e -f ${r2o}
ln -sf ${r1o}.xz r1_trimmed.fastq.xz
ln -sf ${r2o}.xz r2_trimmed.fastq.xz
";
    }

    my $comment = qq!## This call to trimomatic removes illumina and epicentre adapters from ${input}.
## It also performs a sliding window removal of anything with quality <25;
## cutadapt provides an alternative to this tool.
## The original sequence data is recompressed and saved in the sequences/ directory.!;
    my $stdout = qq"${output_dir}/${basename}-trimomatic.stdout";
    my $stderr = qq"${output_dir}/${basename}-trimomatic.stderr";
    my $jstring = qq!mkdir -p ${output_dir}
## Note that trimomatic prints all output and errors to STDERR, so send both to output
${exe} \\
  -threads 1 \\
  -phred33 \\
  ${reader} \\
  ${r1op} ${r1ou} \\
  ${r2op} ${r2ou} \\
  ${leader_trim} ILLUMINACLIP:${adapter_file}:2:$options->{quality}:10:2:keepBothReads ${suffix_trim} \\
  SLIDINGWINDOW:4:$options->{quality} MINLEN:$options->{length} \\
  1>${stdout} \\
  2>${stderr}
excepted=\$( { grep "Exception" "${output_dir}/${basename}-trimomatic.stdout" || test \$? = 1; } )
## The following is in case the illumina clipping fails, which it does if this has already been run I think.
if [[ "\${excepted}" \!= "" ]]; then
  ${exe} \\
    -threads 1 \\
    -phred33 \\
    ${reader} \\
    ${r1op} ${r1ou} \\
    ${r2op} ${r2ou} \\
    ${leader_trim} SLIDINGWINDOW:4:25 MINLEN:$options->{length} \\
    1>${stdout} \\
    2>${stderr}
fi
sleep 10
mv ${r1op} ${r1o}
mv ${r2op} ${r2o}
!;

    if ($options->{compress}) {
        $jstring .= qq"${compress_string}\n";
    }

    ## Example output from trimomatic:
    ## Input Read Pairs: 10000 Both Surviving: 9061 (90.61%) Forward Only Surviving: 457 (4.57%) Reverse Only Surviving: 194 (1.94%) Dropped: 288 (2.88%)
    ## Perhaps I can pass this along to Get_Stats()
    my $trim = $class->Submit(
        args => \%args,
        comment => $comment,
        input => $input,
        jcpu => $options->{jcpu},
        jmem => $options->{jmem},
        jname => qq"trim_${job_name}",
        jprefix => $options->{jprefix},
        jqueue => 'workstation',
        jstring => $jstring,
        jwalltime => $options->{jwalltime},
        length => $options->{length},
        output => $output,
        output_unpaired => $output_unpaired,
        prescript => $options->{prescript},
        postscript => $options->{postscript},
        stdout => $stdout,
        stderr => $stderr);
    my $new_prefix = qq"$options->{jprefix}_1";
    my $trim_stats = $class->Bio::Adventure::Metadata::Trimomatic_Stats(
        basename => $basename,
        jdepends => $trim->{job_id},
        jcpu => 1,
        jprefix => $new_prefix,
        jname => "trst_${job_name}",
        jwalltime => '00:03:00',
        pairwise => 1,
        input => $stderr,
        output_dir => $output_dir,);
    $trim->{stats} = $trim_stats;
    return($trim);
}

=head2 C<Trimomatic_Single>

 Invoke trimomatic with parameters suitable for single-read sequence libraries.

=cut
sub Trimomatic_Single {
    my ($class, %args) = @_;
    my $options = $class->Get_Vars(
        args => \%args,
        required => ['input',],
        compress => 1,
        jmem => 24,
        jcpu => 4,
        jprefix => '01',
        jwalltime => '48:00:00',
        length => 50,
        quality => '20',
        required => ['input',],);
    my $exe = undef;
    my $found_exe = 0;
    my %modules = Bio::Adventure::Get_Modules(caller => 1);
    my $loaded = $class->Module_Loader(%modules);
    my %exe_list = (trimomatic => 'trimomatic SE',
                    TrimmomaticSE => 'TrimmomaticSE',
                    TrimomaticSE => 'TrimmomaticSE',
                    trimmomatic => 'trimmomatic SE');
    for my $test_exe (keys %exe_list) {
        if (which($test_exe)) {
            $exe = $exe_list{$test_exe};
        }
    }
    my $output_dir = qq"outputs/$options->{jprefix}trimomatic";
    if (!defined($exe)) {
        die('Unable to find the trimomatic executable.');
    }
    my $adapter_file = dist_file('Bio-Adventure', 'genome/adapters.fa');
    my $leader_trim = "";
    #if (defined($options->{task}) && $options->{task} eq 'dnaseq') {
    #    $leader_trim = 'HEADCROP:20 LEADING:3 TRAILING:3';
    #}

    my $input = $options->{input};
    my $basename = $input;
    $basename = basename($basename, ('.gz', '.xz', '.bz2'));
    $basename = basename($basename, ('.fastq'));
    my $job_name = $class->Get_Job_Name();
    my $output = qq"${basename}-trimmed.fastq";
    my $comment = qq!## This call to trimomatic removes illumina and epicentre adapters from ${input}.
## It also performs a sliding window removal of anything with quality <25;
## cutadapt provides an alternative to this tool.
## The original sequence data is recompressed and saved in the sequences/ directory.!;
    my $stdout = qq"${output_dir}/${basename}-trimomatic.stdout";
    my $stderr = qq"${output_dir}/${basename}-trimomatic.stderr";
    my $r1_fd = $class->Get_FD(input => $input);
    my $jstring = qq!mkdir -p ${output_dir}
## Note that trimomatic prints all output and errors to STDERR, so send both to output
${exe} \\
  -phred33 \\
  ${r1_fd} \\
  ${output} \\
  ${leader_trim} ILLUMINACLIP:${adapter_file}:2:30:10 \\
  SLIDINGWINDOW:4:25 MINLEN:$options->{length} \\
  1>${stdout} 2>${stderr}
!;
    my $compress_string = '';
    if ($options->{compress}) {
        $compress_string = qq"
## Compress the trimmed reads.
xz -9e -f ${output}
ln -sf ${output}.xz r1_trimmed.fastq.xz
";
    }
    $jstring .= $compress_string;
    my $trim = $class->Submit(
        comment => $comment,
        input => $input,
        jcpu => $options->{jcpu},
        jmem => $options->{jmem},
        jname => qq"trim_${job_name}",
        jprefix => $options->{jprefix},
        jstring => $jstring,
        jwalltime => $options->{jwalltime},
        length => $options->{length},
        output => $output,
        stderr => $stderr,
        stdout => $stdout,
        prescript => $options->{prescript},
        postscript => $options->{postscript},);
    my $trim_stats = $class->Bio::Adventure::Metadata::Trimomatic_Stats(
        basename => $basename,
        input => $stderr,
        jcpu => 1,
        jdepends => $trim->{job_id},
        jname => qq"trst_${job_name}",
        jprefix => '06',
        jwalltime => '00:03:00',
        output_dir => $output_dir,
    );
    $trim->{stats} = $trim_stats;
    return($trim);
}

sub Umi_Tools_Dedup {
    my ($class, %args) = @_;
    my $options = $class->Get_Vars(
        args => \%args,
        required => ['input'],
        jmem => 48,
        jwalltime => '36:00:00',
        jprefix => '04',);
    my $jname = qq"umi_dedup";
    my $paths = $class->Bio::Adventure::Config::Get_Paths();
    my $stdout = qq"$paths->{output_dir}/umi_dedup.stdout";
    my $stderr = qq"$paths->{output_dir}/umi_dedup.stderr";
    my $output = qq"$paths->{output_dir}/umi_tools_deduplicated.bam";
    my $jstring = qq!mkdir -p $paths->{output_dir}
umi_tools dedup \\
  --output-stats=$paths->{output_dir}/umi_dedup_stats.txt \\
  --buffer-whole-contig \\
  -I $options->{input} \\
  -S ${output} \\
  2>${stdout} 1>${stderr}
samtools index ${output}
!;
    my $comment = qq!## This is a umi_tools deduplication script
!;
    my $umi_job = $class->Submit(
        comment => $comment,
        jdepends => $options->{jdepends},
        input => $options->{input},
        jname => $jname,
        jstring => $jstring,
        output => $output,
        stderr => $stderr,
        stdout => $stdout,);
    return($umi_job);
}

sub Umi_Tools_Extract {
    my ($class, %args) = @_;
    my $options = $class->Get_Vars(
        args => \%args,
        extract_method => 'regex',
        extract_string => '^(?P<umi_1>.{8})(?P<discard_1>.{6}).*',
        required => ['input'],
        jmem => 20,
        jprefix => '01',
        jwalltime => '8:00:00');
    my $jname = qq"umi_tools";
    my $paths = $class->Bio::Adventure::Config::Get_Paths();
    my $test_file;
    my $stranded = 'yes';
    my $output = qq"$paths->{output_dir}/r1_extracted.fastq.gz";
    my $umi_input = qq"-I $options->{input}";
    my $umi_output = qq"-S ${output}";

    my $paired = 0;
    my @pair_listing = ();
    if ($options->{input} =~ /$options->{delimiter}/) {
        @pair_listing = split(/$options->{delimiter}/, $options->{input});
        $paired = 1;
        $pair_listing[0] = File::Spec->rel2abs($pair_listing[0]);
        $pair_listing[1] = File::Spec->rel2abs($pair_listing[1]);
        $umi_input = qq"-I $pair_listing[0] -2 $pair_listing[1] ";
        ## I expect umi_tools has similar problems reading from an anonymous bash
        ## handle as per other python programs.
        if ($pair_listing[0] =~ /\.[x|b]z$/) {
            my $r1_fd = $class->Get_FD(input => $pair_listing[0]);
            my $r2_fd = $class->Get_FD(input => $pair_listing[1]);
            $umi_input = qq"-I ${r1_fd} --read2-in ${r2_fd}";
            $umi_output = qq"-S $paths->{output_dir}/r1_extracted.fastq.gz --read2-out $paths->{output_dir}/r2_extracted.fastq.gz";
        }
        else {
            $umi_input = qq"-I $pair_listing[0] --read2-in $pair_listing[1]";
            $umi_output = qq"-S $paths->{output_dir}/r1_extracted.fastq.gz --read2-out $paths->{output_dir}/r2_extracted.fastq.gz";
        }
        $output .= qq":$paths->{output_dir}/r2_extracted.fastq.gz";
    }
    else {
        $stranded = 'no';
        $test_file = File::Spec->rel2abs($options->{input});
        if ($test_file =~ /\.[x|b]z$/) {
            ## It is noteworthy that I modified hisat2 on my computer so this is never necessary.
            my $r1_fd = $class->Get_FD(input => $test_file);
            $umi_input = qq" -I ${r1_fd}";
        }

    }

    my $stdout = qq"$paths->{output_dir}/umi_tools.stdout";
    my $stderr = qq"$paths->{output_dir}/umi_tools.stderr";
    my $jstring = qq!mkdir -p $paths->{output_dir}
umi_tools extract \\
 ${umi_input} \\
 ${umi_output} \\
 --extract-method $options->{extract_method} \\
 --bc-pattern2 '$options->{extract_string}' \\
 --log $paths->{output_dir}/extract.log \\
 2>${stderr} \\
 1>${stdout}
!;
    my $comment = qq!## This is a umi_tools extraction (soon to be deduplication) script
## currently it supports only the Takara UMI scheme.
!;
    my $umi_job = $class->Submit(
        comment => $comment,
        jdepends => $options->{jdepends},
        input => $umi_input,
        jname => $jname,
        jstring => $jstring,
        output => $output,
        stderr => $stderr,
        stdout => $stdout,);
    return($umi_job);
}

=head1 AUTHOR - atb

Email  <abelew@gmail.com>

=head1 SEE ALSO

L<trimomatic> L<cutadapt>

=cut

1;<|MERGE_RESOLUTION|>--- conflicted
+++ resolved
@@ -388,10 +388,6 @@
         jwalltime => '40:00:00',
         output => qq"outputs/10polyA_extracted/polyA_reads.fastq",
         required => ['input', ],);
-<<<<<<< HEAD
-=======
-    my $job_name = $class->Get_Job_Name();
->>>>>>> 02b756e2
     my $output_dir;
     my $final_output;
     if (defined($options->{output})) {
@@ -413,7 +409,6 @@
     my $comment = qq"## Extract polyA reads from a sequencing file. This currently assumes an unstranded library.";
     my $polyA;
     for my $input_file (@inputs) {
-<<<<<<< HEAD
         my $job_name = $class->Get_Job_Name(input => $input_file);
         print "TESTME: $job_name and $final_output\n";
         my $jname = qq"polyAextract_${job_name}";
@@ -423,14 +418,6 @@
 my \$result = \$h->Bio::Adventure::Trim::PolyA_Extractor_Worker(
   input => '${input_file}',
   jname => '${jname}',
-=======
-        my $jstring = qq!
-use Bio::Adventure;
-use Bio::Adventure::Trim;
-my \$result = Bio::Adventure::Trim::PolyA_Extractor_Worker(\$h,
-  input => '${input_file}',
-  jname => 'polyAextract',
->>>>>>> 02b756e2
   jprefix => '$options->{jprefix}',
   min_A => '$options->{min_A}',
   min_seq => '$options->{min_seq}',
@@ -442,11 +429,7 @@
             input => $input_file,
             jdepends => $options->{jdepends},
             jmem => $options->{jmem},
-<<<<<<< HEAD
             jname => $jname,
-=======
-            jname => 'polyAextract',
->>>>>>> 02b756e2
             jprefix => $options->{jprefix},
             jstring => $jstring,
             language => 'perl',
@@ -496,7 +479,6 @@
         my $new_seq = '';
         if ($sequence =~ /A{$options->{min_A},}$/) {
             $match_begin = $-[0];
-<<<<<<< HEAD
         }
         elsif ($sequence =~ /^T{$options->{min_A},}/) {
             $seq = $seq->revcom;
@@ -504,13 +486,6 @@
             $match_begin = $len - $+[0];
         }
         else {
-=======
-        } elsif ($sequence =~ /^T{$options->{min_A},}/) {
-            $seq = $seq->revcom;
-            $sequence = $seq->seq;
-            $match_begin = $len - $+[0];
-        } else {
->>>>>>> 02b756e2
             ##print $log "No match.\n";
             next FQ;
         }
@@ -523,11 +498,7 @@
         $info{reads_written}++;
         ##print $log "Writing a sequence.\n";
         my $written = $out_seq->write_seq($new_seq);
-<<<<<<< HEAD
-    }                           ## End iterating over every sequence.
-=======
     } ## End iterating over every sequence.
->>>>>>> 02b756e2
     ##$in_fh->close();
     ##close(INFH);
     $fh->close();
@@ -579,12 +550,8 @@
         if ($decompress_input) {
             my $input_fc = Bio::Adventure::Get_FC(input => $input_list[$c]);
             $jstring .= qq"${input_fc} > ${name}.fastq\n";
-<<<<<<< HEAD
         }
         else {
-=======
-        } else {
->>>>>>> 02b756e2
             $jstring .= qq!ln -sf "\$(pwd)"/$input_list[$c] ${name}.fastq\n!;
         }
         $jstring .= qq"RACER \\
