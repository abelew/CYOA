--- conflicted
+++ resolved
@@ -74,16 +74,10 @@
         jname => "concat",
         jmem => $options->{jmem},
         jstring => $jstring,
-<<<<<<< HEAD
         jprefix => $options->{jprefix},
         language => 'bash',
         stdout => $output,
         output => $output,);
-=======
-        jprefix => qq"$options->{jprefix}_2",
-        output => $output,
-        stdout => $output,);
->>>>>>> e649fe52
     return($concatenate);
 }
 
