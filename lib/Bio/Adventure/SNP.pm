--- conflicted
+++ resolved
@@ -1555,10 +1555,7 @@
 L<samtools> L<snippy> L<vcfutils>
 
 =cut
-<<<<<<< HEAD
-=======
-
->>>>>>> 0d51d7f7
+
 sub Test_Worker {
     my ($class, %args) = @_;
     my $options = $class->Get_Vars(
