package Bio::Adventure::Slurm;
## LICENSE: gplv2
## ABSTRACT:  Kitty!
use Modern::Perl;
use autodie qw":all";
use diagnostics;
use warnings qw"all";
use Moo;
extends 'Bio::Adventure';

## hash of the associations for this person
has association_data => (is => 'rw', default => undef);
## hash of the qos and their attributes.
has qos_data => (is => 'rw', default => undef);

## List of accounts for this user
has accounts => (is => 'rw', default => undef);
## List of clusters available to this user
has cluster => (is => 'rw', default => undef);
## List of qos names visible to this user
has qos => (is => 'rw', default => undef);
## Location of the sbatch executable.
has sbatch => (is => 'rw', default => 'sbatch');
## Current usage stats
has usage => (is => 'rw', default => undef);
has slurm_test => (is => 'rw', default => 'testing_slurm_instance_variable_value');

use Cwd;
use File::Basename qw "basename dirname";
use File::Path qw"make_path remove_tree";
use File::Which qw"which";
use IO::Handle;

sub BUILD {
    my ($class, $args) = @_;
    my $assoc = $class->Get_Associations();
    my $qos = $class->Get_QOS();
    $class->{qos_data} = $qos;
    my @qos_names = sort keys %{$qos};
    $class->{qos} = \@qos_names;
    my @clusters = keys %{$assoc};
    my $cluster = $clusters[0];
    $class->{cluster} = $cluster;
    my @accounts = keys %{$assoc->{$cluster}};
    $class->{accounts} = \@accounts;
    ## Merge the qos information into the user's assocations
    ## In the hopes that this makes it easier to pick and choose queues
    ## So, when we wish to pull the current usage in a qos, we will
    ## ask for: $assoc->{$cluster}->{$account}->{$qos}->{used_mem} or
    ## whatever...  This does assume that the counters accross accounts
    ## are not shared, something which I have not yet tested.
    for my $cluster (keys %{$assoc}) {
        for my $account (keys %{$assoc->{$cluster}}) {
            my @account_qos = @{$assoc->{$cluster}->{$account}->{qos}};
            for my $q (@account_qos) {
                my %info = %{$qos->{$q}};
                $assoc->{$cluster}->{$account}->{$q} = \%info;
            }
        }
    }
    $class->{association_data} = $assoc;
    use Data::Dumper;
    print Dumper $assoc;
}

sub Check_Sbatch {
    my ($class, %args) = @_;
    my $path = which('sbatch');
    if (!defined($path)) {
        $path = which('bash');
    }
    return($path);
}

sub Choose_Spec {
    my %args = @_;
    my $associations = $args{associations};
    my $qos_info = $args{qos_info};
    my $wanted_spec = $args{wanted_spec};

    my $chosen_account = '';
    my $chosen_qos = '';
  TOP: for my $cluster (keys %{$associations}) {
    ACCOUNT: for my $account (keys %{$associations->{$cluster}}) {
        my @qos = @{$associations->{$cluster}->{$account}->{qos}};
        my $found_qos = 0;
      QOS: for my $q (@qos) {
          my $stringent_mem = $qos_info->{max_job_mem} + $qos_info->{used_mem};
          my $stringent_cpu = $qos_info->{max_job_cpu} + $qos_info->{used_cpu};
          my $stringent_gpu = $qos_info->{max_job_gpu} + $qos_info->{used_gpu};
          my $stringent_hours = $qos_info->{max_hours} + $qos_info->{used_hours};
          ## If we pass this initial test, then the job should start immediately.
          if ($wanted_spec->{mem} <= $stringent_mem &&
              $wanted_spec->{cpu} <= $stringent_cpu &&
              $wanted_spec->{gpu} <= $stringent_gpu &&
              $wanted_spec->{walltime} <= $stringent_hours) {
              print "Found qos in first pass: $q wanted: $wanted_spec->{mem} $wanted_spec->{cpu} $wanted_spec->{walltime} vs. $stringent_mem $stringent_cpu $stringent_hours\n";
              $found_qos++;
              $qos_info->{used_mem} = $qos_info->{used_mem} + $wanted_spec->{mem};
              $qos_info->{used_cpu} = $qos_info->{used_cpu} + $wanted_spec->{cpu};
              $qos_info->{used_gpu} = $qos_info->{used_gpu} + $wanted_spec->{gpu};
              $qos_info->{used_hours} = $qos_info->{used_hours} + $wanted_spec->{walltime};
              $chosen_account = $account;
              $chosen_qos = $q;
              last TOP;
          } ## End found a suitable qos
      } ## End iterating over every qos

        ## If we get here, then there is no place to immediately queue the job
        ## because there are already jobs queued, so just pick a qos which is big enough.
        my $found_qos2 = 0;
      QOS2: for my $q (@qos) {
          if ($wanted_spec->{mem} <= $qos_info->{max_job_mem} &&
              $wanted_spec->{cpu} <= $qos_info->{max_job_cpu} &&
              $wanted_spec->{gpu} <= $qos_info->{max_job_gpu} &&
              $wanted_spec->{walltime} <= $qos_info->{max_mem}) {
              print "Found qos in second pass: $q wanted: $wanted_spec->{mem} $wanted_spec->{cpu} $wanted_spec->{walltime}\n";
              $found_qos2++;
              $qos_info->{used_mem} = $qos_info->{used_mem} + $wanted_spec->{mem};
              $qos_info->{used_cpu} = $qos_info->{used_cpu} + $wanted_spec->{cpu};
              $qos_info->{used_gpu} = $qos_info->{used_gpu} + $wanted_spec->{gpu};
              $qos_info->{used_hours} = $qos_info->{used_hours} + $wanted_spec->{walltime};
              $chosen_account = $account;
              $chosen_qos = $q;
              last TOP;
          } ## End found a suitable qos
      } ## End iterating over every qos
    }
  }
    print "Got $chosen_qos\n";
    my $ret = {
        qos_info => $qos_info,
        choice => $chosen_qos,
    };
    return($ret);
}

sub Get_Associations {
    my $associations = {};
    my $assoc = FileHandle->new("sacctmgr -p show associations | grep $ENV{USER} |");
    while (my $line = <$assoc>) {
        my ($cluster, $account, $user, $partition, $share, $priority, $group_jobs, $group_tres,
            $group_wall, $group_tresmin, $max_jobs, $max_tres, $max_tres_per_node, $max_submit,
            $max_wall, $max_tres_min, $undef, $qos_lst, $def_qos, $group_tres_run_min) = split(/\|/, $line);
        my @possible_qos = split(/\,/, $qos_lst);
        my $inner_hash = {
            share => $share,
            qos => \@possible_qos,
            partition => $partition,
            default_qos => $def_qos };
        $associations->{$cluster}->{$account} = $inner_hash;
    }
    $assoc->close();
    return($associations);
}

sub Get_QOS {
    my $avail_qos = {};
    my $qos = FileHandle->new("sacctmgr -p show qos |");
    my $count = 0;
  QOS: while (my $line = <$qos>) {
      $count++;
      next QOS if ($count == 1);

      my ($name, $priority, $gracetime, $preempt, $preempt_exempt, $preempt_mode, $flags,
          $usage_thresh, $usage_factor, $group_tres, $group_tres_min, $group_tres_run_min,
          $group_jobs, $group_submit, $group_wall, $max_resources_per_job, $max_tres_per_node,
          $max_tres_min, $max_wall, $max_resources_per_user, $max_jobs_pu, $max_submit_pu, $max_tres_pa,
          $max_jobs_pa, $max_submit_pa, $min_tres) = split(/\|/, $line);
      my $max_job_cpu = 0;
      my $max_job_gpu = 0;
      my $max_job_mem = 0;
      my $max_user_cpu = 0;
      my $max_user_gpu = 0;
      my $max_user_mem = 0;
      my $max_jobs = -1;
      my $max_hours = 0;

      if ($max_resources_per_job ne '') {
          $max_job_cpu = $max_resources_per_job;
          if ($max_job_cpu =~ /cpu=/) {
              $max_job_cpu =~ s/.*cpu=(\d+),.*$/$1/g;
          } else {
              $max_job_cpu = 0;
          }
          $max_job_gpu = $max_resources_per_job;
          if ($max_job_gpu =~ m/gpu=/) {
              $max_job_gpu =~ s/.*gpu=(\d+),.*$/$1/g;
          } else {
              $max_job_gpu = 0;
          }
          $max_job_mem = $max_resources_per_job;
          if ($max_job_mem =~ /mem=/) {
              $max_job_mem =~ s/.*mem=(\d+)G.*$/$1/g;
          } else {
              $max_job_mem = 0;
          }
      }

      if ($max_resources_per_user ne '') {
          $max_user_cpu = $max_resources_per_user;
          if ($max_user_cpu =~ /cpu=/) {
              $max_user_cpu =~ s/.*cpu=(\d+),.*$/$1/g;
          } else {
              $max_user_cpu = $max_job_cpu;
          }

          $max_user_gpu = $max_resources_per_user;
          if ($max_user_gpu =~ m/gpu=/) {
              $max_user_gpu =~ s/.*gpu=(\d+),.*$/$1/g;
          } else {
              $max_user_gpu = $max_job_cpu;
          }
          $max_user_mem = $max_resources_per_user;
          if ($max_user_mem =~ /mem=/) {
              $max_user_mem =~ s/.*mem=(\d+)G.*$/$1/g;
          } else {
              $max_user_mem = $max_job_mem;
          }
      }

      if ($max_wall ne '') {
          my ($days, $hms) = split(/\-/, $max_wall);
          my ($hours, $min, $sec) = split(/:/, $hms);
          $days = 0 if (!defined($days));
          $hours = 0 if (!defined($hours));
          $max_hours = ($days * 24) + $hours;
      }

      $avail_qos->{$name} = {
          max_job_cpu => $max_job_cpu,
          max_job_gpu => $max_job_gpu,
          max_job_mem => $max_job_mem,
          max_user_cpu => $max_user_cpu,
          max_user_gpu => $max_user_gpu,
          max_user_mem => $max_user_mem,
          max_jobs => $max_jobs,
          max_hours => $max_hours,
      };
      $avail_qos->{$name}->{used_cpu} = 0 if (!defined($avail_qos->{$name}->{used_cpu}));
      $avail_qos->{$name}->{used_gpu} = 0 if (!defined($avail_qos->{$name}->{used_gpu}));
      $avail_qos->{$name}->{used_mem} = 0 if (!defined($avail_qos->{$name}->{used_mem}));
      $avail_qos->{$name}->{used_hours} = 0 if (!defined($avail_qos->{$name}->{used_hours}));

  }
    $qos->close();

    ## Run through the qos keys and set undefined options to those from the default.
    for my $n (keys %{$avail_qos}) {
        if ($avail_qos->{$n}->{max_job_cpu} == 0) {
            $avail_qos->{$n}->{max_job_cpu} = $avail_qos->{default}->{max_job_cpu};
        }
        if ($avail_qos->{$n}->{max_job_gpu} == 0) {
            $avail_qos->{$n}->{max_job_gpu} = $avail_qos->{default}->{max_job_gpu};
        }
        if ($avail_qos->{$n}->{max_job_mem} == 0) {
            $avail_qos->{$n}->{max_job_mem} = $avail_qos->{default}->{max_job_mem};
        }
        if ($avail_qos->{$n}->{max_user_cpu} == 0) {
            $avail_qos->{$n}->{max_user_cpu} = $avail_qos->{default}->{max_user_cpu};
        }
        if ($avail_qos->{$n}->{max_user_gpu} == 0) {
            $avail_qos->{$n}->{max_user_gpu} = $avail_qos->{default}->{max_user_gpu};
        }
        if ($avail_qos->{$n}->{max_user_mem} == 0) {
            $avail_qos->{$n}->{max_user_mem} = $avail_qos->{default}->{max_user_mem};
        }
        if ($avail_qos->{$n}->{max_hours} == 0) {
            $avail_qos->{$n}->{max_hours} = $avail_qos->{default}->{max_hours};
        }
    }
    return($avail_qos);
}

sub Get_Usage {
    my $usage = FileHandle->new("squeue --me -o '%all' |");
    my $current = {};  ## Hash of the current usage by user.
    my $all_jobs = {};
    my $count = 0;
  USAGE: while (my $line = <$usage>) {
      chomp $line;
      next USAGE if ($line =~ /^ACCOUNT/);
      $count++;
      my ($account, $tres_per_node, $min_cpus, $min_tmp_disk, $end_time, $features, $group,
          $over_sub, $job_id, $name, $comment, $time_limit, $min_memory, $req_nodes, $command,
          $priority, $qos, $reason, $blank, $st, $user, $reservation, $wckey, $exclude_nodes,
          $nice, $sct, $job_id2, $exec_host, $cpus, $nodes, $dependency, $array_job_id, $group2,
          $sockets_per_node, $cores_per_socket, $threads_per_core, $array_task_id, $time_left,
          $time, $nodeslist, $contiguous, $partition, $priority2, $nodelist_reason, $start_time,
          $state, $uid, $submit_time, $licenses, $core_spec, $sched_nodes, $work_dir) = split(/\|/, $line);
      ## Some notes about what some of the above variables look like:
      ## tres_per_node: 'gres:gpu:3'
      ## I suspect we can do something fun with the priority information, priority2 looks
      ## like it would be easier to parse though.
      ## the group variable looks like it currently contains what I think of as user?
      $min_memory =~ s/G$//g;
      my $internal = {
          account => $account,
          array_job_id => $array_job_id,
          array_task_id => $array_task_id,
          blank => $blank,
          command => $command,
          comment => $comment,
          core_spec => $core_spec,
          contiguous => $contiguous,
          cores_per_socket => $cores_per_socket,
          cpus => $cpus,
          dependency => $dependency,
          end_time => $end_time,
          exclude_nodes => $exclude_nodes,
          exec_host => $exec_host,
          features => $features,
          group => $group,
          group2 => $group2,
          jobid2 => $job_id2,
          licenses => $licenses,
          min_cpus => $min_cpus,
          min_memory => $min_memory,
          min_tmp => $min_tmp_disk,
          name => $name,
          nice => $nice,
          nodelist_reason => $nodelist_reason,
          nodes => $nodes,
          nodes_list => $nodeslist,
          over_sub => $over_sub,
          partition => $partition,
          priority => $priority,
          priority2 => $priority2,
          qos => $qos,
          reason => $reason,
          req_nodes => $req_nodes,
          reservation => $reservation,
          sched_nodes => $sched_nodes,
          sct => $sct,
          sockets_per_node => $sockets_per_node,
          st => $st,
          start_time => $start_time,
          state => $state,
          submit_time => $submit_time,
          threads_per_core => $threads_per_core,
          time => $time,
          time_left => $time_left,
          time_limit => $time_limit,
          tres_per_node => $tres_per_node,
          uid => $uid,
          user => $user,
          wckey => $wckey,
          work_dir => $work_dir,
      };
      $all_jobs->{$job_id} = $internal;

      my $instance = {
          $partition => {
              $account => {
                  $qos => {
                      mem => $min_memory,
                      min_cpu => $min_cpus,
                      jobs => 1,
                  }, }, },
      };
      print "TESTME: $state\n";
      if ($state eq 'RUNNING') {
          $instance->{$partition}->{$account}->{$qos}->{running} = 1;
          $instance->{$partition}->{$account}->{$qos}->{queued} = 0;
          $instance->{$partition}->{$account}->{$qos}->{failed} = 0;
      } elsif ($state eq 'PENDING') {
          $instance->{$partition}->{$account}->{$qos}->{running} = 0;
          $instance->{$partition}->{$account}->{$qos}->{queued} = 1;
          $instance->{$partition}->{$account}->{$qos}->{failed} = 0;
      } elsif ($state eq 'COMPLETING') {
          $instance->{$partition}->{$account}->{$qos}->{running} = 1;
          $instance->{$partition}->{$account}->{$qos}->{queued} = 0;
          $instance->{$partition}->{$account}->{$qos}->{failed} = 0;
      } else {
          $instance->{$partition}->{$account}->{$qos}->{running} = 0;
          $instance->{$partition}->{$account}->{$qos}->{queued} = 0;
          $instance->{$partition}->{$account}->{$qos}->{failed} = 1;
      }
      if (!defined($current->{$user}->{$partition}->{$account}->{$qos})) {
          $current->{$user} = $instance;
      } else {
          $current->{$user}->{$partition}->{$account}->{$qos}->{running} += $instance->{$partition}->{$account}->{$qos}->{running};
          $current->{$user}->{$partition}->{$account}->{$qos}->{queued} += $instance->{$partition}->{$account}->{$qos}->{queued};
          $current->{$user}->{$partition}->{$account}->{$qos}->{failed} += $instance->{$partition}->{$account}->{$qos}->{failed};
          $current->{$user}->{$partition}->{$account}->{$qos}->{mem} += $instance->{$partition}->{$account}->{$qos}->{mem};
          $current->{$user}->{$partition}->{$account}->{$qos}->{min_cpu} += $instance->{$partition}->{$account}->{$qos}->{min_cpu};
          $current->{$user}->{$partition}->{$account}->{$qos}->{jobs} += 1;
      }
  }
    $usage->close();
    use Data::Dumper;
    print Dumper $current;
}


<<<<<<< HEAD
    my $chosen_account = '';
    my $chosen_qos = '';
  TOP: for my $cluster (keys %{$associations}) {
    ACCOUNT: for my $account (keys %{$associations->{$cluster}}) {
        my @qos = @{$associations->{$cluster}->{$account}->{qos}};
        my $found_qos = 0;
      QOS: for my $q (@qos) {
          my $stringent_mem = $qos_info->{max_job_mem} + $qos_info->{used_mem};
          my $stringent_cpu = $qos_info->{max_job_cpu} + $qos_info->{used_cpu};
          my $stringent_gpu = $qos_info->{max_job_gpu} + $qos_info->{used_gpu};
          my $stringent_hours = $qos_info->{max_hours} + $qos_info->{used_hours};
          ## If we pass this initial test, then the job should start immediately.
          if ($wanted_spec->{mem} <= $stringent_mem &&
              $wanted_spec->{cpu} <= $stringent_cpu &&
              $wanted_spec->{gpu} <= $stringent_gpu &&
              $wanted_spec->{walltime} <= $stringent_hours) {
              print "Found qos in first pass: $q wanted: $wanted_spec->{mem} $wanted_spec->{cpu} $wanted_spec->{walltime} vs. $stringent_mem $stringent_cpu $stringent_hours\n";
              $found_qos++;
              $qos_info->{used_mem} = $qos_info->{used_mem} + $wanted_spec->{mem};
              $qos_info->{used_cpu} = $qos_info->{used_cpu} + $wanted_spec->{cpu};
              $qos_info->{used_gpu} = $qos_info->{used_gpu} + $wanted_spec->{gpu};
              $qos_info->{used_hours} = $qos_info->{used_hours} + $wanted_spec->{walltime};
              $chosen_account = $account;
              $chosen_qos = $q;
              last TOP;
          } ## End found a suitable qos
      } ## End iterating over every qos

        ## If we get here, then there is no place to immediately queue the job
        ## because there are already jobs queued, so just pick a qos which is big enough.
        my $found_qos2 = 0;
      QOS2: for my $q (@qos) {
          if ($wanted_spec->{mem} <= $qos_info->{max_job_mem} &&
              $wanted_spec->{cpu} <= $qos_info->{max_job_cpu} &&
              $wanted_spec->{gpu} <= $qos_info->{max_job_gpu} &&
              $wanted_spec->{walltime} <= $qos_info->{max_mem}) {
              print "Found qos in second pass: $q wanted: $wanted_spec->{mem} $wanted_spec->{cpu} $wanted_spec->{walltime}\n";
              $found_qos2++;
              $qos_info->{used_mem} = $qos_info->{used_mem} + $wanted_spec->{mem};
              $qos_info->{used_cpu} = $qos_info->{used_cpu} + $wanted_spec->{cpu};
              $qos_info->{used_gpu} = $qos_info->{used_gpu} + $wanted_spec->{gpu};
              $qos_info->{used_hours} = $qos_info->{used_hours} + $wanted_spec->{walltime};
              $chosen_account = $account;
              $chosen_qos = $q;
              last TOP;
          } ## End found a suitable qos
      } ## End iterating over every qos
    }
  }
    print "Got $chosen_qos\n";
    my $ret = {
        qos_info => $qos_info,
        choice => $chosen_qos,
    };
    return($ret);
}
=======

>>>>>>> 5e0d58d0

=head1 NAME

Bio::Adventure::Slurm - Submit jobs to the Slurm cluster.

=head1 SYNOPSIS

use Bio::Adventure;
my $hpgl = new Bio::Adventure::Slurm;

=head1 METHODS

=head2 C<Submit>

$hpgl->Submit(); invokes sbatch with (hopefully) appropriate
parameters for various jobs on our Slurm cluster.

=cut
sub Submit {
    my ($class, $parent, %args) = @_;
    my $options = $parent->Get_Vars(
        args => \%args,
        jprefix => '',
        jname => 'unknown',);
    my $sbatch = $class->Check_Sbatch();
    my $depends_prefix = '--dependency=afterok';
    ## For arguments to sbatch, start with the defaults in the constructor in $class
    ## then overwrite with any application specific requests from %args
    my $sbatch_log = 'outputs/log.txt';

    my $depends_string = "";
    if ($options->{jdepends}) {
        $depends_string = qq"${depends_prefix}:$options->{jdepends}";
    }
    if (!defined($options->{jname})) {
        $options->{jname} = $class->Get_Job_Name();
    }
    my $jname = qq"$options->{jprefix}$options->{jname}";
    my $finished_file = qq"outputs/logs/${jname}.finished";
    my $job = {};
    foreach my $k (keys %args) {
        next if ($k eq 'jstring');
        next if ($k eq 'comment');
        $job->{$k} = $args{$k};
    }
    my @wanted_vars = ('basedir', 'depends_string', 'input',
                       'jcpus', 'jmem', 'jname', 'jqueue', 'jwalltime', 'output');
    foreach my $w (@wanted_vars) {
        $job->{$w} = $options->{$w} if (!defined($job->{$w}));
    }
    if ($options->{restart} && -e $finished_file) {
        print "The restart option is on, and this job appears to have finished.\n";
        return($job);
    }

    my $script_file = qq"$options->{basedir}/scripts/$options->{jprefix}$options->{jname}.sh";
    my $sbatch_cmd_line = qq"${sbatch} ${depends_string} ${script_file}";
    my $mycwd = getcwd();
    make_path("$options->{logdir}", {verbose => 0}) unless (-r qq"$options->{logdir}");
    make_path("$options->{basedir}/scripts", {verbose => 0}) unless (-r qq"$options->{basedir}/scripts");
    my $script_base = basename($script_file);

    ## Remove the need for two functions that do the same thing except one for perl and one for bash
    if ($options->{language} eq 'perl') {
        my $perl_base = qq"$options->{basedir}/scripts";
        my $perl_file = qq"${perl_base}/$options->{jprefix}$options->{jname}.pl";
        if (defined($options->{output_dir})) {
            $perl_base = $options->{output_dir};
        } elsif (defined($options->{output})) {
            $perl_base = dirname($options->{output});
        }
        my $perl_stderr = qq"${perl_base}/$options->{jprefix}$options->{jname}.stderr";
        my $perl_stdout = qq"${perl_base}/$options->{jprefix}$options->{jname}.stdout";
        my $perl_start = qq?#!/usr/bin/env perl
use strict;
use FileHandle;
use Bio::Adventure;
my \$out = FileHandle->new(">>${sbatch_log}");
my \$d = qx'date';
print \$out "## Started $script_file at \${d}";
chdir("$options->{basedir}");
my \$h = Bio::Adventure->new();
?;
        if (defined($parent->{option_file})) {
            $perl_start .= qq!
## Pull options from the option file: $parent->{option_file}
my \$loaded = \$h->Load_Vars(input => '$parent->{option_file}');
!;
        }
        my $perl_end = qq!## The following lines give status codes and some logging
my \$jobid = "";
\$jobid = \$ENV{SLURM_JOBID} if (\$ENV{SLURM_JOBID});
my \$end_d = qx'date';
my \$host = qx'hostname';
print \$out "## \${host} finished \${jobid} ${script_base} at \${end_d}.\n";
close(\$out);
!;
        my $total_perl_string = qq"${perl_start}\n";
        $total_perl_string .= qq"$options->{comment}\n" if ($options->{comment});
        $total_perl_string .= qq"$options->{prescript}\n" if ($options->{prescript});
        $total_perl_string .= qq"$options->{jstring}\n" if ($options->{jstring});
        $total_perl_string .= qq"${perl_end}\n";

        my $perl_script = FileHandle->new(">${perl_file}");
        print $perl_script $total_perl_string;
        $perl_script->close();
        chmod(0775, $perl_file);
        $options->{jstring} = qq"
${perl_file} \\
  2>${perl_stderr} \\
  1>${perl_stdout}
";
    } ## End extra processing for submission of a perl script (perhaps not needed for slurm?

    my $nice_string = '';
    $nice_string = qq"--nice=$options->{jnice}" if (defined($options->{jnice}));

    my $module_string = '';
    if (defined($options->{modules}) && scalar(@{$options->{modules}} > 0)) {
        $module_string = 'module add';
        for my $m (@{$options->{modules}}) {
            $module_string .= qq" ${m}";
        }
    }
    my $array_string = '';
    $array_string = qq"#SBATCH --array=$options->{array_string}" if ($options->{array_string});

    my $script_start = qq?#!$options->{shell}
#SBATCH --export=ALL --requeue --mail-type=NONE --open-mode=append
#SBATCH --chdir=$options->{basedir}
#SBATCH --partition=$options->{jpartition}
#SBATCH --qos=$options->{jqueue} ${nice_string}
#SBATCH --nodes=1 --ntasks=1 --cpus-per-task=$options->{jcpus}
#SBATCH --time=$options->{jwalltime}
#SBATCH --job-name=${jname}
#SBATCH --mem=$options->{jmem}G
#SBATCH --output=${sbatch_log}.sbatch
${array_string}
${module_string}
set -o errexit
set -o errtrace
set -o pipefail
export LESS='$ENV{LESS}'
echo "## Started ${script_file} at \$(date) on \$(hostname) with id \${SLURM_JOBID}." >> ${sbatch_log}

?;

    my $script_end = qq!
## The following lines give status codes and some logging
echo "Job status: \$? " >> ${sbatch_log}
minutes_used=\$(( SECONDS / 60 ))
echo "  \$(hostname) Finished \${SLURM_JOBID} ${script_base} at \$(date), it took \${minutes_used} minutes." >> ${sbatch_log}
if [[ -x "\$(command -v sstat)" && \! -z "\${SLURM_JOBID}" ]]; then
  echo "  walltime used by \${SLURM_JOBID} was: \${minutes_used:-null} minutes." >> ${sbatch_log}
  maxmem=\$(sstat -n -P --format=MaxVMSize -j "\${SLURM_JOBID}")
  echo "  maximum memory used by \${SLURM_JOBID} was: \${maxmem:-null}." >> ${sbatch_log}
  echo "" >> ${sbatch_log}
fi
touch ${finished_file}
!;

    my $total_script_string = '';
    $total_script_string .= qq"${script_start}\n";
    $total_script_string .= qq"$options->{comment}\n" if ($options->{comment});
    $total_script_string .= qq"$options->{prescript}\n" if ($options->{prescript});
    $total_script_string .= qq"$options->{jstring}\n" if ($options->{jstring});
    $total_script_string .= qq"$options->{postscript}\n" if ($options->{postscript});
    $total_script_string .= "${script_end}\n";

    my $script = FileHandle->new(">$script_file");
    if (!defined($script)) {
        die("Could not write the script: $script_file, check its permissions.")
    }
    print $script $total_script_string;
    $script->close();
    chmod(0755, $script_file);
    my $job_id = undef;
    my $handle = IO::Handle->new;
    my $sbatch_pid = open($handle, qq"${sbatch_cmd_line} |");
    while (my $line = <$handle>) {
        chomp($line);
        next unless($line =~ /Submitted/);
        $job_id = $line;
        $job_id =~ s/^.*Submitted batch job (\d+)/$1/g;
    }
    if (!defined($job_id)) {
        warn("The job id did not get defined.  sbatch likely failed.");
        return(undef);
    }
    sleep($options->{jsleep});
    my @jobid_list = split(/\./, $job_id);
    my $short_jobid = shift(@jobid_list);

    print "Starting a new job: ${short_jobid} $options->{jname}";
    if ($options->{jdepends}) {
        print ", depending on $options->{jdepends}.";
    }
    print "\n";
    $job->{log} = $sbatch_log;
    $job->{job_id} = $job_id;
    $job->{pid} = $sbatch_pid;
    $job->{script_file} = $script_file;

    if ($options->{verbose}) {
        use Data::Dumper;
        print Dumper $job;
    }
    ## Take a moment to reset the shell and language
    ##my $reset = Bio::Adventure::Reset_Vars($class);
    ##$reset = Bio::Adventure::Reset_Vars($parent);
    return($job);
}

sub Test_Job {
    my ($class, %args) = @_;
    my $slurm = Bio::Adventure::Slurm->new();
    my $test = $slurm->{slurm_test};
    print "TESTME: ${test}\n";
}

=head1 AUTHOR - atb

Email  <abelew@gmail.com>

=head1 SEE ALSO

L<Bio::Adventure::Torque> L<Bio::Adventure::Local> L<sbatch>

=cut

1;<|MERGE_RESOLUTION|>--- conflicted
+++ resolved
@@ -358,7 +358,7 @@
                       jobs => 1,
                   }, }, },
       };
-      print "TESTME: $state\n";
+
       if ($state eq 'RUNNING') {
           $instance->{$partition}->{$account}->{$qos}->{running} = 1;
           $instance->{$partition}->{$account}->{$qos}->{queued} = 0;
@@ -388,71 +388,8 @@
       }
   }
     $usage->close();
-    use Data::Dumper;
-    print Dumper $current;
-}
-
-
-<<<<<<< HEAD
-    my $chosen_account = '';
-    my $chosen_qos = '';
-  TOP: for my $cluster (keys %{$associations}) {
-    ACCOUNT: for my $account (keys %{$associations->{$cluster}}) {
-        my @qos = @{$associations->{$cluster}->{$account}->{qos}};
-        my $found_qos = 0;
-      QOS: for my $q (@qos) {
-          my $stringent_mem = $qos_info->{max_job_mem} + $qos_info->{used_mem};
-          my $stringent_cpu = $qos_info->{max_job_cpu} + $qos_info->{used_cpu};
-          my $stringent_gpu = $qos_info->{max_job_gpu} + $qos_info->{used_gpu};
-          my $stringent_hours = $qos_info->{max_hours} + $qos_info->{used_hours};
-          ## If we pass this initial test, then the job should start immediately.
-          if ($wanted_spec->{mem} <= $stringent_mem &&
-              $wanted_spec->{cpu} <= $stringent_cpu &&
-              $wanted_spec->{gpu} <= $stringent_gpu &&
-              $wanted_spec->{walltime} <= $stringent_hours) {
-              print "Found qos in first pass: $q wanted: $wanted_spec->{mem} $wanted_spec->{cpu} $wanted_spec->{walltime} vs. $stringent_mem $stringent_cpu $stringent_hours\n";
-              $found_qos++;
-              $qos_info->{used_mem} = $qos_info->{used_mem} + $wanted_spec->{mem};
-              $qos_info->{used_cpu} = $qos_info->{used_cpu} + $wanted_spec->{cpu};
-              $qos_info->{used_gpu} = $qos_info->{used_gpu} + $wanted_spec->{gpu};
-              $qos_info->{used_hours} = $qos_info->{used_hours} + $wanted_spec->{walltime};
-              $chosen_account = $account;
-              $chosen_qos = $q;
-              last TOP;
-          } ## End found a suitable qos
-      } ## End iterating over every qos
-
-        ## If we get here, then there is no place to immediately queue the job
-        ## because there are already jobs queued, so just pick a qos which is big enough.
-        my $found_qos2 = 0;
-      QOS2: for my $q (@qos) {
-          if ($wanted_spec->{mem} <= $qos_info->{max_job_mem} &&
-              $wanted_spec->{cpu} <= $qos_info->{max_job_cpu} &&
-              $wanted_spec->{gpu} <= $qos_info->{max_job_gpu} &&
-              $wanted_spec->{walltime} <= $qos_info->{max_mem}) {
-              print "Found qos in second pass: $q wanted: $wanted_spec->{mem} $wanted_spec->{cpu} $wanted_spec->{walltime}\n";
-              $found_qos2++;
-              $qos_info->{used_mem} = $qos_info->{used_mem} + $wanted_spec->{mem};
-              $qos_info->{used_cpu} = $qos_info->{used_cpu} + $wanted_spec->{cpu};
-              $qos_info->{used_gpu} = $qos_info->{used_gpu} + $wanted_spec->{gpu};
-              $qos_info->{used_hours} = $qos_info->{used_hours} + $wanted_spec->{walltime};
-              $chosen_account = $account;
-              $chosen_qos = $q;
-              last TOP;
-          } ## End found a suitable qos
-      } ## End iterating over every qos
-    }
-  }
-    print "Got $chosen_qos\n";
-    my $ret = {
-        qos_info => $qos_info,
-        choice => $chosen_qos,
-    };
-    return($ret);
-}
-=======
-
->>>>>>> 5e0d58d0
+    return($current);
+}
 
 =head1 NAME
 
